import React from 'react'
import dynamic from 'next/dynamic'
import type { DynamicZoneSection, HeroSection, MedicalSpecialtiesGrid, TextBlock, ServicesGrid, TestimonialsSection, NewsSection, FAQSection, ContactForm, StatsSection, TeamSection, CTASection } from '@/types/strapi'
import type { RealHeroCarousel } from '@/types/strapi-real'
<<<<<<< HEAD
// Section component type definitions are centralized in '@/types/sections'
=======
>>>>>>> adde6aad
import type { SectionComponentType, SectionComponents } from '@/types/sections'

// Loading components for better performance
const LoadingHero = () => (
  <div className="h-screen bg-healthcare-background animate-pulse flex items-center justify-center">
    <div className="text-healthcare-primary">Loading...</div>
  </div>
)

const LoadingSection = () => (
  <div className="h-96 bg-healthcare-background animate-pulse flex items-center justify-center">
    <div className="text-healthcare-primary">Loading...</div>
  </div>
)

const LoadingSmall = () => (
  <div className="h-48 bg-healthcare-background animate-pulse flex items-center justify-center">
    <div className="text-healthcare-primary">Loading...</div>
  </div>
)

// Simplified dynamic loading
export const sectionComponents = {
  'sections.hero': dynamic<HeroSection>(() => import('./HeroSection'), {
    loading: LoadingHero
  }),
  'sections.hero-carousel': dynamic<RealHeroCarousel>(() => import('./HeroCarousel'), {
    loading: LoadingHero
  }),
  'sections.medical-specialties-grid': dynamic<MedicalSpecialtiesGrid>(() => import('./MedicalSpecialtiesGrid'), {
    loading: LoadingSection
  }),
  'sections.text-block': dynamic<TextBlock>(() => import('./TextBlock'), {
    loading: LoadingSmall
  }),
  'sections.services-grid': dynamic<ServicesGrid>(() => import('./ServicesGrid'), {
    loading: LoadingSection
  }),
  'sections.testimonials': dynamic<TestimonialsSection>(() => import('./Testimonials'), {
    loading: LoadingSection
  }),
  'sections.news': dynamic<NewsSection>(() => import('./NewsSection'), {
    loading: LoadingSection
  }),
  'sections.faq': dynamic<FAQSection>(() => import('./FAQSection'), {
    loading: LoadingSection
  }),
  'sections.contact-form': dynamic<ContactForm>(() => import('./ContactForm'), {
    loading: LoadingSection
  }),
  'sections.stats': dynamic<StatsSection>(() => import('./StatsSection'), {
    loading: LoadingSection
  }),
  'sections.team': dynamic<TeamSection>(() => import('./TeamSection'), {
    loading: LoadingSection
  }),
  'sections.cta': dynamic<CTASection>(() => import('./CTASection'), {
    loading: LoadingSmall
  }),
} as unknown as SectionComponents

export function renderSection(section: DynamicZoneSection, index?: number) {
  // Validate section data
  if (!isValidSection(section)) {
    console.warn(`⚠️ Invalid section data:`, section)
    return null
  }

  const Component = sectionComponents[section.__component as SectionComponentType]

  if (!Component) {
    console.warn(`Unknown section component: ${section.__component}`)

    // Fallback component für unbekannte Sections
    return (
      <div key={`fallback-${section.id}-${index || 0}`} className="section-padding bg-red-50 border border-red-200">
        <div className="container-custom text-center">
          <h3 className="text-xl font-semibold text-red-600 mb-2">
            Unbekannte Section
          </h3>
          <p className="text-red-500">
            Component "{section.__component}" ist nicht implementiert.
          </p>
          <details className="mt-4 text-left">
            <summary className="cursor-pointer text-red-600 font-medium">
              Debug Information
            </summary>
            <pre className="mt-2 p-4 bg-red-100 rounded text-sm overflow-auto">
              {JSON.stringify(section, null, 2)}
            </pre>
          </details>
        </div>
      </div>
    )
  }

  // Create a unique, stable key
  const uniqueKey = `section-${section.__component}-${section.id}-${index || 0}`

  try {
    // Simple component rendering with type assertion
    return (
      <div key={uniqueKey}>
        <Component {...(section as unknown as Record<string, unknown>)} />
      </div>
    )
  } catch (error) {
    console.error(`Error rendering section ${section.__component}:`, error)
    return (
      <div key={`error-${uniqueKey}`} className="section-padding bg-red-50">
        <div className="container-custom text-center">
          <h3 className="text-red-600 font-semibold">
            Error rendering section
          </h3>
          <p className="text-red-500 text-sm">
            {section.__component} (ID: {section.id})
          </p>
        </div>
      </div>
    )
  }
}

// Helper function to validate section data
export function isValidSection(section: unknown): section is DynamicZoneSection {
  if (!section || typeof section !== 'object') {
    return false
  }

  const sectionObj = section as Record<string, unknown>
  return typeof sectionObj.__component === 'string' &&
         typeof sectionObj.id === 'number' &&
         sectionObj.id > 0
}

// Helper function to filter sections by component type
export function filterSectionsByType<T extends DynamicZoneSection>(
  sections: DynamicZoneSection[],
  componentType: string
): T[] {
  return sections
    .filter(section => section.__component === componentType)
    .filter(isValidSection) as T[]
}

// Helper function to get the first section of a specific type
export function getFirstSectionByType<T extends DynamicZoneSection>(
  sections: DynamicZoneSection[],
  componentType: string
): T | null {
  const filtered = filterSectionsByType<T>(sections, componentType)
  return filtered[0] || null
}

// Debug function to list all section types in a page
export function debugSectionTypes(sections: DynamicZoneSection[]): void {
  if (process.env.NODE_ENV === 'development') {
    const types = sections.map(section => section.__component)
    const uniqueTypes = [...new Set(types)]

    console.group('🔍 Debug: Section Types')
    console.log('Total sections:', sections.length)
    console.log('Unique types:', uniqueTypes)
    console.log('All types:', types)

    // Check for duplicate IDs
    const ids = sections.map(section => section.id)
    const duplicateIds = ids.filter((id, index) => ids.indexOf(id) !== index)
    if (duplicateIds.length > 0) {
      console.warn('⚠️ Duplicate section IDs found:', duplicateIds)
    }

    console.groupEnd()
  }
}
<|MERGE_RESOLUTION|>--- conflicted
+++ resolved
@@ -2,10 +2,6 @@
 import dynamic from 'next/dynamic'
 import type { DynamicZoneSection, HeroSection, MedicalSpecialtiesGrid, TextBlock, ServicesGrid, TestimonialsSection, NewsSection, FAQSection, ContactForm, StatsSection, TeamSection, CTASection } from '@/types/strapi'
 import type { RealHeroCarousel } from '@/types/strapi-real'
-<<<<<<< HEAD
-// Section component type definitions are centralized in '@/types/sections'
-=======
->>>>>>> adde6aad
 import type { SectionComponentType, SectionComponents } from '@/types/sections'
 
 // Loading components for better performance
